﻿using System;
using System.IO;
using Microsoft.Extensions.Logging;

namespace OneSTools.EventLog.Exporter.Core
{
    public class FileLogger : ILogger
    {
        private static readonly object Locker = new object();
        private readonly string _categoryName;
        private readonly string _path;

        public FileLogger(string path, string categoryName)
        {
            _path = path;
            _categoryName = categoryName;
        }

        public IDisposable BeginScope<TState>(TState state)
        {
            return null;
        }

        public bool IsEnabled(LogLevel logLevel)
        {
            return true;
        }

        public void Log<TState>(LogLevel logLevel, EventId eventId, TState state, Exception exception,
            Func<TState, Exception, string> formatter)
        {
            var levelName = Enum.GetName(typeof(LogLevel), logLevel);

<<<<<<< HEAD
            var message =
                $"{DateTime.Now:yyyy-MM-hh HH:mm:ss.fff} | {levelName} | {_categoryName}[{eventId.Id}]\n\t{formatter(state, exception)}";
=======
            var message = $"{DateTime.Now:yyyy-MM-dd HH:mm:ss.fff} | {levelName} | {_categoryName}[{eventId.Id}]\n\t{ formatter(state, exception)}";
>>>>>>> 389bd6cb

            lock (Locker)
            {
                File.AppendAllText(_path, message + Environment.NewLine);
            }
        }
    }
}<|MERGE_RESOLUTION|>--- conflicted
+++ resolved
@@ -30,13 +30,7 @@
             Func<TState, Exception, string> formatter)
         {
             var levelName = Enum.GetName(typeof(LogLevel), logLevel);
-
-<<<<<<< HEAD
-            var message =
-                $"{DateTime.Now:yyyy-MM-hh HH:mm:ss.fff} | {levelName} | {_categoryName}[{eventId.Id}]\n\t{formatter(state, exception)}";
-=======
             var message = $"{DateTime.Now:yyyy-MM-dd HH:mm:ss.fff} | {levelName} | {_categoryName}[{eventId.Id}]\n\t{ formatter(state, exception)}";
->>>>>>> 389bd6cb
 
             lock (Locker)
             {
